--- conflicted
+++ resolved
@@ -184,17 +184,11 @@
     @require_playable
     def get(self, exploration_id):
         """Handles GET requests."""
-<<<<<<< HEAD
-        version = self.request.get('v')
-        version = int(version) if version else None
-
-=======
         version_str = self.request.get('v')
         version = int(version_str) if version_str else None
 
         # Note: this is an optional argument and will be None when the
         # exploration is being played outside the context of a collection.
->>>>>>> 6c9c8fcd
         collection_id = self.request.get('collection_id')
 
         try:
@@ -255,10 +249,7 @@
             'exploration_title': exploration.title,
             'exploration_version': version,
             'collection_id': collection_id,
-<<<<<<< HEAD
-=======
             'collection_title': collection_title,
->>>>>>> 6c9c8fcd
             'gadget_templates': jinja2.utils.Markup(gadget_templates),
             'iframed': is_iframed,
             'interaction_templates': jinja2.utils.Markup(
@@ -268,12 +259,7 @@
             # Note that this overwrites the value in base.py.
             'meta_name': exploration.title,
             # Note that this overwrites the value in base.py.
-<<<<<<< HEAD
-            'meta_description': utils.make_first_letter_uppercase(
-                exploration.objective),
-=======
             'meta_description': utils.capitalize_string(exploration.objective),
->>>>>>> 6c9c8fcd
             'nav_mode': feconf.NAV_MODE_EXPLORE,
             'skin_templates': jinja2.utils.Markup(
                 skins_services.Registry.get_skin_templates(
@@ -462,8 +448,6 @@
             exploration_id,
             self.payload.get('version'),
             self.payload.get('state_name'),
-            self.payload.get('collection_id'),
-            self.user_id,
             self.payload.get('session_id'),
             self.payload.get('client_time_spent_in_secs'),
             self.payload.get('params'),
@@ -531,15 +515,9 @@
 class RecommendationsHandler(base.BaseHandler):
     """Provides recommendations to be displayed at the end of explorations.
     Which explorations are provided depends on whether the exploration was
-<<<<<<< HEAD
-    played within the context of a collection. If so, then the explorations
-    are suggested from the collection, if there are upcoming explorations for
-    the learner to complete.
-=======
     played within the context of a collection and whether the user is logged in.
     If both are true, then the explorations are suggested from the collection,
     if there are upcoming explorations for the learner to complete.
->>>>>>> 6c9c8fcd
     """
 
     @require_playable
