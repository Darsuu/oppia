// Copyright 2014 The Oppia Authors. All Rights Reserved.
//
// Licensed under the Apache License, Version 2.0 (the "License");
// you may not use this file except in compliance with the License.
// You may obtain a copy of the License at
//
//      http://www.apache.org/licenses/LICENSE-2.0
//
// Unless required by applicable law or agreed to in writing, software
// distributed under the License is distributed on an "AS-IS" BASIS,
// WITHOUT WARRANTIES OR CONDITIONS OF ANY KIND, either express or implied.
// See the License for the specific language governing permissions and
// limitations under the License.

/**
 * @fileoverview Directive for the exploration settings tab.
 */

import { Subscription } from 'rxjs';

require(
  'components/common-layout-directives/common-elements/' +
  'confirm-or-cancel-modal.controller.ts');
require(
  'components/forms/custom-forms-directives/select2-dropdown.directive.ts');
require(
  'pages/exploration-editor-page/exploration-title-editor/' +
  'exploration-title-editor.component.ts');
require(
  'pages/exploration-editor-page/exploration-objective-editor/' +
  'exploration-objective-editor.component.ts');
require(
  'pages/exploration-editor-page/param-changes-editor/' +
  'param-changes-editor.component.ts');
require(
  'pages/exploration-editor-page/settings-tab/templates/' +
  'remove-role-confirmation-modal.controller.ts');
require(
  'pages/exploration-editor-page/settings-tab/templates/' +
  'reassign-role-confirmation-modal.controller.ts');
require(
  'pages/exploration-editor-page/settings-tab/templates/' +
  'moderator-unpublish-exploration-modal.controller.ts');
require(
  'pages/exploration-editor-page/settings-tab/templates/' +
  'preview-summary-tile-modal.controller.ts');

require('domain/exploration/editable-exploration-backend-api.service.ts');
require('domain/utilities/url-interpolation.service.ts');
require('pages/exploration-editor-page/services/change-list.service.ts');
require(
  'pages/exploration-editor-page/services/' +
  'exploration-automatic-text-to-speech.service.ts');
require(
  'pages/exploration-editor-page/services/exploration-category.service.ts');
require(
  'pages/exploration-editor-page/services/' +
  'exploration-correctness-feedback.service.ts');
require('pages/exploration-editor-page/services/exploration-data.service.ts');
require('pages/exploration-editor-page/exploration-editor-page.component.ts');
require(
  'pages/exploration-editor-page/services/' +
  'exploration-init-state-name.service.ts');
require(
  'pages/exploration-editor-page/services/' +
  'exploration-language-code.service.ts');
require(
  'pages/exploration-editor-page/services/exploration-objective.service.ts');
require(
  'pages/exploration-editor-page/services/' +
  'exploration-param-changes.service.ts');
require(
  'pages/exploration-editor-page/services/exploration-param-specs.service.ts');
require('pages/exploration-editor-page/services/exploration-rights.service.ts');
require('pages/exploration-editor-page/services/exploration-states.service.ts');
require('pages/exploration-editor-page/services/exploration-tags.service.ts');
require('pages/exploration-editor-page/services/exploration-title.service.ts');
require(
  'pages/exploration-editor-page/services/exploration-warnings.service.ts');
require(
  'pages/exploration-editor-page/services/user-email-preferences.service.ts');
require(
  'pages/exploration-editor-page/services/' +
  'user-exploration-permissions.service.ts');
require('services/alerts.service.ts');
require('services/editability.service.ts');
require('services/exploration-features.service.ts');
require('services/contextual/window-dimensions.service.ts');
require('services/context.service');
require('pages/exploration-editor-page/services/router.service.ts');

require(
  'pages/exploration-editor-page/exploration-editor-page.constants.ajs.ts');

angular.module('oppia').component('settingsTab', {
  bindings: {
    currentUserIsAdmin: '=',
    currentUserIsModerator: '='
  },
  template: require('./settings-tab.component.html'),
  controller: [
    '$http', '$rootScope', '$uibModal', 'AlertsService', 'ChangeListService',
    'ContextService', 'EditabilityService',
    'EditableExplorationBackendApiService',
    'ExplorationAutomaticTextToSpeechService',
    'ExplorationCategoryService', 'ExplorationCorrectnessFeedbackService',
    'ExplorationDataService', 'ExplorationFeaturesService',
    'ExplorationInitStateNameService', 'ExplorationLanguageCodeService',
    'ExplorationObjectiveService', 'ExplorationParamChangesService',
    'ExplorationParamSpecsService', 'ExplorationRightsService',
    'ExplorationStatesService', 'ExplorationTagsService',
    'ExplorationTitleService', 'ExplorationWarningsService',
    'RouterService', 'UrlInterpolationService', 'UserEmailPreferencesService',
    'UserExplorationPermissionsService', 'UserService',
    'WindowDimensionsService', 'WindowRef',
    'ALL_CATEGORIES', 'EXPLORATION_TITLE_INPUT_FOCUS_LABEL', 'TAG_REGEX',
    function(
        $http, $rootScope, $uibModal, AlertsService, ChangeListService,
        ContextService, EditabilityService,
        EditableExplorationBackendApiService,
        ExplorationAutomaticTextToSpeechService,
        ExplorationCategoryService, ExplorationCorrectnessFeedbackService,
        ExplorationDataService, ExplorationFeaturesService,
        ExplorationInitStateNameService, ExplorationLanguageCodeService,
        ExplorationObjectiveService, ExplorationParamChangesService,
        ExplorationParamSpecsService, ExplorationRightsService,
        ExplorationStatesService, ExplorationTagsService,
        ExplorationTitleService, ExplorationWarningsService,
        RouterService, UrlInterpolationService, UserEmailPreferencesService,
        UserExplorationPermissionsService, UserService,
        WindowDimensionsService, WindowRef,
        ALL_CATEGORIES, EXPLORATION_TITLE_INPUT_FOCUS_LABEL, TAG_REGEX) {
      var ctrl = this;
      var CREATOR_DASHBOARD_PAGE_URL = '/creator-dashboard';
      var EXPLORE_PAGE_PREFIX = '/explore/';

      ctrl.directiveSubscriptions = new Subscription();
      ctrl.explorationIsLinkedToStory = false;

      ctrl.getExplorePageUrl = function() {
        return (
          WindowRef.nativeWindow.location.protocol + '//' +
          WindowRef.nativeWindow.location.host +
          EXPLORE_PAGE_PREFIX + ctrl.explorationId);
      };

      var reassignRole = function(username, newRole, oldRole) {
        AlertsService.clearWarnings();

        $uibModal.open({
          templateUrl: UrlInterpolationService.getDirectiveTemplateUrl(
            '/pages/exploration-editor-page/settings-tab/templates/' +
            'reassign-role-confirmation-modal.directive.html'),
          backdrop: true,
          resolve: {
            username: () => username,
            newRole: () => newRole,
            oldRole: () => oldRole
          },
          controller: 'ReassignRoleConfirmationModalController'
        }).result.then(function() {
          ExplorationRightsService.saveRoleChanges(
            username, newRole);
          ctrl.closeRolesForm();
        }, () => {
          // Note to developers:
          // This callback is triggered when the Cancel button is
          // clicked. No further action is needed.
        });
      };

      ctrl.refreshSettingsTab = function() {
        // Ensure that ExplorationStatesService has been initialized before
        // getting the state names from it. Otherwise, navigating to the
        // settings tab directly (by entering a URL that ends with
        // /settings) results in a console error.

        ctrl.hasPageLoaded = false;
        ExplorationDataService.getDataAsync().then(function() {
          if (ExplorationStatesService.isInitialized()) {
            var categoryIsInSelect2 = ctrl.CATEGORY_LIST_FOR_SELECT2.some(
              function(categoryItem) {
                return (
                  categoryItem.id ===
                      ExplorationCategoryService.savedMemento);
              }
            );
            // If the current category is not in the dropdown, add it
            // as the first option.
            if (!categoryIsInSelect2 &&
                ExplorationCategoryService.savedMemento) {
              ctrl.CATEGORY_LIST_FOR_SELECT2.unshift({
                id: ExplorationCategoryService.savedMemento,
                text: ExplorationCategoryService.savedMemento
              });
            }

            ctrl.stateNames = ExplorationStatesService.getStateNames();
            ctrl.explorationIsLinkedToStory = (
              ContextService.isExplorationLinkedToStory());
          }
          ctrl.hasPageLoaded = true;
          // TODO(#8521): Remove the use of $rootScope.$apply()
          // once the controller is migrated to angular.
          $rootScope.$applyAsync();
        });
        // TODO(#8521): Remove the use of $rootScope.$apply()
        // once the controller is migrated to angular.
        $rootScope.$applyAsync();
      };

      ctrl.saveExplorationTitle = function() {
        ExplorationTitleService.saveDisplayedValue();
        if (!ctrl.isTitlePresent()) {
          ctrl.rolesSaveButtonEnabled = false;
          ctrl.errorMessage = (
            'Please provide a title before inviting.');
          return;
        } else {
          ctrl.rolesSaveButtonEnabled = true;
          ctrl.errorMessage = ('');
          return;
        }
      };

      ctrl.saveExplorationCategory = function() {
        ExplorationCategoryService.saveDisplayedValue();
      };

      ctrl.saveExplorationObjective = function() {
        ExplorationObjectiveService.saveDisplayedValue();
      };

      ctrl.saveExplorationLanguageCode = function() {
        ExplorationLanguageCodeService.saveDisplayedValue();
      };

      ctrl.saveExplorationTags = function() {
        ExplorationTagsService.saveDisplayedValue();
      };

      ctrl.saveExplorationInitStateName = function() {
        var newInitStateName = ExplorationInitStateNameService.displayed;

        if (!ExplorationStatesService.getState(newInitStateName)) {
          AlertsService.addWarning(
            'Invalid initial state name: ' + newInitStateName);
          ExplorationInitStateNameService.restoreFromMemento();
          return;
        }

        ExplorationInitStateNameService.saveDisplayedValue();

        ExplorationStatesService.onRefreshGraph.emit();
      };

      ctrl.postSaveParamChangesHook = function() {
        ExplorationWarningsService.updateWarnings();
      };

      // Methods for enabling advanced features.
      ctrl.areParametersEnabled = function() {
        return ExplorationFeaturesService.areParametersEnabled();
      };

      ctrl.areParametersUsed = function() {
        if (ctrl.hasPageLoaded) {
          return (ExplorationDataService.data.param_changes.length > 0);
        }
      };

      ctrl.enableParameters = function() {
        ExplorationFeaturesService.enableParameters();
      };

      ctrl.isAutomaticTextToSpeechEnabled = function() {
        return ExplorationAutomaticTextToSpeechService
          .isAutomaticTextToSpeechEnabled();
      };
      ctrl.toggleAutomaticTextToSpeech = function() {
        return ExplorationAutomaticTextToSpeechService
          .toggleAutomaticTextToSpeech();
      };

      ctrl.isCorrectnessFeedbackEnabled = function() {
        return ExplorationCorrectnessFeedbackService.isEnabled();
      };
      ctrl.toggleCorrectnessFeedback = function() {
        ExplorationCorrectnessFeedbackService.toggleCorrectnessFeedback();
      };

      // Methods for rights management.
      ctrl.openEditRolesForm = function() {
        ctrl.isRolesFormOpen = true;
        ctrl.newMemberUsername = '';
        ctrl.newMemberRole = ctrl.ROLES[0];
      };

      ctrl.openVoiceoverRolesForm = () => {
        ctrl.isVoiceoverFormOpen = true;
        ctrl.newVoiceartistUsername = '';
      };

      ctrl.closeEditRolesForm = function() {
        ctrl.newMemberUsername = '';
        ctrl.newMemberRole = ctrl.ROLES[0];
        ctrl.closeRolesForm();
      };

      ctrl.closeVoiceoverForm = () => {
        ctrl.newVoiceartistUsername = '';
        ctrl.isVoiceoverFormOpen = false;
      };

      ctrl.editRole = function(newMemberUsername, newMemberRole) {
        if (!ExplorationRightsService.checkUserAlreadyHasRoles(
          newMemberUsername)) {
          ExplorationRightsService.saveRoleChanges(
            newMemberUsername, newMemberRole);
          ctrl.closeRolesForm();
          return;
        }
        let oldRole = ExplorationRightsService.getOldRole(
          newMemberUsername);
        reassignRole(newMemberUsername, newMemberRole, oldRole);
      };

      ctrl.removeRole = function(memberUsername, memberRole) {
        AlertsService.clearWarnings();

        $uibModal.open({
          templateUrl: UrlInterpolationService.getDirectiveTemplateUrl(
            '/pages/exploration-editor-page/settings-tab/templates/' +
            'remove-role-confirmation-modal.directive.html'),
          backdrop: true,
          resolve: {
            username: () => memberUsername,
            role: () => memberRole
          },
          controller: 'RemoveRoleConfirmationModalController'
        }).result.then(function() {
          ExplorationRightsService.removeRoleAsync(
            memberUsername);
          ctrl.closeRolesForm();
        }, () => {
          // Note to developers:
          // This callback is triggered when the Cancel button is
          // clicked. No further action is needed.
        });
      };

      ctrl.editVoiseArtist = function(newVoiceartistUsername) {
        ExplorationRightsService.saveVoiceArtist(newVoiceartistUsername);
        ctrl.closeVoiceoverForm();
        return;
      };

      ctrl.removeVoiceArtist = function(voiceArtistUsername) {
        AlertsService.clearWarnings();

        $uibModal.open({
          templateUrl: UrlInterpolationService.getDirectiveTemplateUrl(
            '/pages/exploration-editor-page/settings-tab/templates/' +
            'remove-role-confirmation-modal.directive.html'),
          backdrop: true,
          resolve: {
            username: () => voiceArtistUsername,
            role: () => 'voice artist'
          },
          controller: 'RemoveRoleConfirmationModalController'
        }).result.then(function() {
          ExplorationRightsService.removeVoiceArtistRoleAsync(
            voiceArtistUsername);
          ctrl.closeVoiceoverForm();
        }, () => {
          // Note to developers:
          // This callback is triggered when the Cancel button is
          // clicked. No further action is needed.
        });
      };

      ctrl.toggleViewabilityIfPrivate = function() {
        ExplorationRightsService.setViewability(
          !ExplorationRightsService.viewableIfPrivate());
      };

      ctrl._successCallback = () => {
        // TODO(#8521): Remove the use of $rootScope.$apply()
        // once the controller is migrated to angular.
        $rootScope.$applyAsync();
      };

      // Methods for muting notifications.
      ctrl.muteFeedbackNotifications = function() {
        UserEmailPreferencesService.setFeedbackNotificationPreferences(
          true, ctrl._successCallback);
      };
      ctrl.muteSuggestionNotifications = function() {
        UserEmailPreferencesService.setSuggestionNotificationPreferences(
          true,
          ctrl._successCallback
        );
      };

      ctrl.unmuteFeedbackNotifications = function() {
        UserEmailPreferencesService.setFeedbackNotificationPreferences(
          false,
          ctrl._successCallback
        );
      };
      ctrl.unmuteSuggestionNotifications = function() {
        UserEmailPreferencesService.setSuggestionNotificationPreferences(
          false, ctrl._successCallback);
      };

      // Methods relating to control buttons.
      ctrl.previewSummaryTile = function() {
        AlertsService.clearWarnings();
        $uibModal.open({
          templateUrl: UrlInterpolationService.getDirectiveTemplateUrl(
            '/pages/exploration-editor-page/settings-tab/templates/' +
            'preview-summary-tile-modal.template.html'),
          backdrop: true,
          controller: 'PreviewSummaryTileModalController'
        }).result.then(function() {}, function() {
          AlertsService.clearWarnings();
        });
      };

      ctrl.showTransferExplorationOwnershipModal = function() {
        AlertsService.clearWarnings();
        $uibModal.open({
          templateUrl: UrlInterpolationService.getDirectiveTemplateUrl(
            '/pages/exploration-editor-page/settings-tab/templates/' +
            'transfer-exploration-ownership-modal.template.html'),
          backdrop: true,
          controller: 'ConfirmOrCancelModalController'
        }).result.then(function() {
          ExplorationRightsService.makeCommunityOwned();
        }, function() {
          AlertsService.clearWarnings();
        });
      };

      ctrl.deleteExploration = function() {
        AlertsService.clearWarnings();

        $uibModal.open({
          templateUrl: UrlInterpolationService.getDirectiveTemplateUrl(
            '/pages/exploration-editor-page/settings-tab/templates/' +
            'delete-exploration-modal.template.html'),
          backdrop: true,
          controller: 'ConfirmOrCancelModalController'
        }).result.then(function() {
          EditableExplorationBackendApiService.deleteExplorationAsync(
            ctrl.explorationId).then(function() {
            WindowRef.nativeWindow.location = CREATOR_DASHBOARD_PAGE_URL;
          });
        }, function() {
          AlertsService.clearWarnings();
        });
      };

      ctrl.unpublishExplorationAsModerator = function() {
        AlertsService.clearWarnings();

        var moderatorEmailDraftUrl = '/moderatorhandler/email_draft';

        $http.get(moderatorEmailDraftUrl).then(function(response) {
          // If the draft email body is empty, email functionality will not
          // be exposed to the mdoerator.
          var draftEmailBody = response.data.draft_email_body;

          $uibModal.open({
            templateUrl: UrlInterpolationService.getDirectiveTemplateUrl(
              '/pages/exploration-editor-page/settings-tab/templates/' +
              'moderator-unpublish-exploration-modal.template.html'),
            backdrop: true,
            resolve: {
              draftEmailBody: () => draftEmailBody
            },
            controller: 'ModeratorUnpublishExplorationModalController'
          }).result.then(function(emailBody) {
            ExplorationRightsService.saveModeratorChangeToBackendAsync(
              emailBody).then(function() {
              UserExplorationPermissionsService.fetchPermissionsAsync()
                .then(function(permissions) {
                  ctrl.canUnpublish = permissions.canUnpublish;
                  ctrl.canReleaseOwnership = permissions.canReleaseOwnership;
                  // TODO(#8521): Remove the use of $rootScope.$apply()
                  // once the controller is migrated to angular.
                  $rootScope.$applyAsync();
                });
            });
          }, function() {
            AlertsService.clearWarnings();
          });
        });
      };

      ctrl.isExplorationLockedForEditing = function() {
        return ChangeListService.isExplorationLockedForEditing();
      };

      ctrl.closeRolesForm = function() {
        ctrl.errorMessage = '';
        ctrl.rolesSaveButtonEnabled = true;
        ctrl.isRolesFormOpen = false;
      };

      ctrl.isTitlePresent = function() {
        return ExplorationTitleService.savedMemento.length > 0;
      };

      ctrl.onRolesFormUsernameBlur = function() {
        ctrl.rolesSaveButtonEnabled = true;
        ctrl.errorMessage = '';

        if (ctrl.newMemberUsername === ctrl.loggedInUser) {
          ctrl.rolesSaveButtonEnabled = false;
          ctrl.errorMessage = (
            'Users are not allowed to assign other roles to themselves.');
          return;
        }
        if (ExplorationRightsService.checkUserAlreadyHasRoles(
          ctrl.newMemberUsername)) {
          var oldRole = ExplorationRightsService.getOldRole(
            ctrl.newMemberUsername);
          if (oldRole === ctrl.newMemberRole.value) {
            ctrl.rolesSaveButtonEnabled = false;
            ctrl.errorMessage = `User is already ${oldRole}.`;
            return;
          }
        }
      };

      ctrl.toggleCards = function(card) {
        if (!WindowDimensionsService.isWindowNarrow()) {
          return;
        }
        if (card === 'settings') {
          ctrl.basicSettingIsShown = !ctrl.basicSettingIsShown;
        } else if (card === 'advanced_features') {
          ctrl.advancedFeaturesIsShown = !ctrl.advancedFeaturesIsShown;
        } else if (card === 'roles') {
          ctrl.rolesCardIsShown = !ctrl.rolesCardIsShown;
        } else if (card === 'permissions') {
          ctrl.permissionsCardIsShown = !ctrl.permissionsCardIsShown;
        } else if (card === 'feedback') {
          ctrl.feedbackCardIsShown = !ctrl.feedbackCardIsShown;
        } else if (card === 'controls') {
          ctrl.controlsCardIsShown = !ctrl.controlsCardIsShown;
        }
      };

      ctrl.$onInit = function() {
        ctrl.directiveSubscriptions.add(
          RouterService.onRefreshSettingsTab.subscribe(
            () => {
              ctrl.refreshSettingsTab();
            }
          )
        );
        ctrl.directiveSubscriptions.add(
          UserExplorationPermissionsService.onUserExplorationPermissionsFetched
            .subscribe(
              () => {
                UserExplorationPermissionsService.getPermissionsAsync()
                  .then(function(permissions) {
                    ctrl.canUnpublish = permissions.canUnpublish;
                    ctrl.canReleaseOwnership = permissions.canReleaseOwnership;
                    // TODO(#8521): Remove the use of $rootScope.$apply()
                    // once the controller is migrated to angular.
                    $rootScope.$applyAsync();
                  });
              }
            )
        );
        ctrl.EXPLORATION_TITLE_INPUT_FOCUS_LABEL = (
          EXPLORATION_TITLE_INPUT_FOCUS_LABEL);
        ctrl.EditabilityService = EditabilityService;
        ctrl.CATEGORY_LIST_FOR_SELECT2 = [];
        for (var i = 0; i < ALL_CATEGORIES.length; i++) {
          ctrl.CATEGORY_LIST_FOR_SELECT2.push({
            id: ALL_CATEGORIES[i],
            text: ALL_CATEGORIES[i]
          });
        }
        ctrl.isRolesFormOpen = false;
        ctrl.isVoiceoverFormOpen = false;
        ctrl.rolesSaveButtonEnabled = false;
        ctrl.errorMessage = '';
        ctrl.basicSettingIsShown = !WindowDimensionsService.isWindowNarrow();
        ctrl.advancedFeaturesIsShown = (
          !WindowDimensionsService.isWindowNarrow());
        ctrl.rolesCardIsShown = !WindowDimensionsService.isWindowNarrow();
        ctrl.permissionsCardIsShown = !WindowDimensionsService.isWindowNarrow();
        ctrl.feedbackCardIsShown = !WindowDimensionsService.isWindowNarrow();
        ctrl.controlsCardIsShown = !WindowDimensionsService.isWindowNarrow();

        ctrl.TAG_REGEX = TAG_REGEX;
        ctrl.canDelete = false;
        ctrl.canModifyRoles = false;
        ctrl.canReleaseOwnership = false;
        ctrl.canUnpublish = false;
<<<<<<< HEAD
        ctrl.canAssignVoiceartist = false;
=======
        ctrl.canAssignVoiceArtist = false;
>>>>>>> 9d781fe0
        ctrl.explorationId = ExplorationDataService.explorationId;
        ctrl.loggedInUser = null;
        UserService.getUserInfoAsync().then(function(userInfo) {
          ctrl.loggedInUser = userInfo.getUsername();
        });

        UserExplorationPermissionsService.getPermissionsAsync()
          .then(function(permissions) {
            ctrl.canDelete = permissions.canDelete;
            ctrl.canModifyRoles = permissions.canModifyRoles;
            ctrl.canReleaseOwnership = permissions.canReleaseOwnership;
            ctrl.canUnpublish = permissions.canUnpublish;
<<<<<<< HEAD
            ctrl.canAssignVoiceartist = permissions.canAssignVoiceartist;
=======
            ctrl.canAssignVoiceArtist = permissions.canAssignVoiceArtist;
>>>>>>> 9d781fe0
          });

        ctrl.explorationTitleService = ExplorationTitleService;
        ctrl.explorationCategoryService = ExplorationCategoryService;
        ctrl.explorationObjectiveService = ExplorationObjectiveService;
        ctrl.explorationLanguageCodeService = (
          ExplorationLanguageCodeService);
        ctrl.explorationTagsService = ExplorationTagsService;
        ctrl.ExplorationRightsService = ExplorationRightsService;
        ctrl.explorationInitStateNameService = (
          ExplorationInitStateNameService);
        ctrl.explorationParamSpecsService = ExplorationParamSpecsService;
        ctrl.explorationParamChangesService = (
          ExplorationParamChangesService);
        ctrl.UserEmailPreferencesService = UserEmailPreferencesService;

        ctrl.refreshSettingsTab();

        ctrl.ROLES = [{
          name: 'Manager (can edit permissions)',
          value: 'owner'
        }, {
          name: 'Collaborator (can make changes)',
          value: 'editor'
        }, {
          name: 'Playtester (can give feedback)',
          value: 'viewer'
        }];

        ctrl.formStyle = JSON.stringify({
          display: 'table-cell',
          width: '16.66666667%',
          'vertical-align': 'top'
        });
      };
      ctrl.$onDestroy = function() {
        ctrl.directiveSubscriptions.unsubscribe();
      };
    }
  ]
});<|MERGE_RESOLUTION|>--- conflicted
+++ resolved
@@ -603,11 +603,7 @@
         ctrl.canModifyRoles = false;
         ctrl.canReleaseOwnership = false;
         ctrl.canUnpublish = false;
-<<<<<<< HEAD
-        ctrl.canAssignVoiceartist = false;
-=======
         ctrl.canAssignVoiceArtist = false;
->>>>>>> 9d781fe0
         ctrl.explorationId = ExplorationDataService.explorationId;
         ctrl.loggedInUser = null;
         UserService.getUserInfoAsync().then(function(userInfo) {
@@ -620,11 +616,7 @@
             ctrl.canModifyRoles = permissions.canModifyRoles;
             ctrl.canReleaseOwnership = permissions.canReleaseOwnership;
             ctrl.canUnpublish = permissions.canUnpublish;
-<<<<<<< HEAD
-            ctrl.canAssignVoiceartist = permissions.canAssignVoiceartist;
-=======
             ctrl.canAssignVoiceArtist = permissions.canAssignVoiceArtist;
->>>>>>> 9d781fe0
           });
 
         ctrl.explorationTitleService = ExplorationTitleService;
