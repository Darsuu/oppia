// Copyright 2014 The Oppia Authors. All Rights Reserved.
//
// Licensed under the Apache License, Version 2.0 (the "License");
// you may not use this file except in compliance with the License.
// You may obtain a copy of the License at
//
//      http://www.apache.org/licenses/LICENSE-2.0
//
// Unless required by applicable law or agreed to in writing, software
// distributed under the License is distributed on an "AS-IS" BASIS,
// WITHOUT WARRANTIES OR CONDITIONS OF ANY KIND, either express or implied.
// See the License for the specific language governing permissions and
// limitations under the License.

/**
 * @fileoverview Data and controllers for the Oppia profile page.
 *
 * @author sfederwisch@google.com (Stephanie Federwisch)
 */

<<<<<<< HEAD
oppia.controller('Profile', ['$scope', '$http', '$rootScope', function(
    $scope, $http, $rootScope) {
  var EXPLORATION_STATUS_PRIVATE = 'private';
=======
function Profile($scope, $http, $rootScope, warningsData, oppiaRequestCreator) {
>>>>>>> b9d21955
  $scope.profileDataUrl = '/profilehandler/data/';
  $rootScope.loadingMessage = 'Loading';

  // Retrieves profile data from the server.
  $http.get($scope.profileDataUrl).success(function(data) {
    $rootScope.loadingMessage = '';
  });
}]);<|MERGE_RESOLUTION|>--- conflicted
+++ resolved
@@ -18,13 +18,8 @@
  * @author sfederwisch@google.com (Stephanie Federwisch)
  */
 
-<<<<<<< HEAD
 oppia.controller('Profile', ['$scope', '$http', '$rootScope', function(
     $scope, $http, $rootScope) {
-  var EXPLORATION_STATUS_PRIVATE = 'private';
-=======
-function Profile($scope, $http, $rootScope, warningsData, oppiaRequestCreator) {
->>>>>>> b9d21955
   $scope.profileDataUrl = '/profilehandler/data/';
   $rootScope.loadingMessage = 'Loading';
 
