--- conflicted
+++ resolved
@@ -153,11 +153,7 @@
 
       <div class="oppia-splash-section-two-content">
         <div class="oppia-splash-bullet">
-<<<<<<< HEAD
-          <div class="oppia-splash-bullet-block oppia-splash-block-right">
-=======
           <div class="oppia-splash-bullet-block oppia-splash-block-left-image">
->>>>>>> 1472b1b9
             <img src="/images/splash/bullet1icon.svg">
           </div>
           <div class="oppia-splash-bullet-block oppia-splash-block-right-text"
@@ -166,11 +162,7 @@
         </div>
 
         <div class="oppia-splash-bullet">
-<<<<<<< HEAD
-          <div class="oppia-splash-bullet-block oppia-splash-block-left">
-=======
           <div class="oppia-splash-bullet-block oppia-splash-block-right-image">
->>>>>>> 1472b1b9
             <img src="/images/splash/bullet2icon.svg">
           </div>
           <div class="oppia-splash-bullet-block oppia-splash-block-left-text"
@@ -179,11 +171,7 @@
         </div>
 
         <div class="oppia-splash-bullet">
-<<<<<<< HEAD
-          <div class="oppia-splash-bullet-block oppia-splash-block-right">
-=======
           <div class="oppia-splash-bullet-block oppia-splash-block-left-image">
->>>>>>> 1472b1b9
             <img src="/images/splash/bullet3icon.svg">
           </div>
           <div class="oppia-splash-bullet-block oppia-splash-block-right-text"
