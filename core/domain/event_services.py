--- conflicted
+++ resolved
@@ -75,20 +75,14 @@
         pass
 
     @classmethod
-<<<<<<< HEAD
-    def _handle_event(cls, exploration_id, exploration_version, state_name,
+    def _handle_event(
+            cls, exploration_id, exploration_version, state_name,
             answer_group_index, rule_spec_index, classification_categorization,
             session_id, time_spent_in_secs, params, normalized_answer):
         """Records an event when an answer triggers a rule. The answer recorded
         here is a Python-representation of the actual answer submitted by the
         user.
         """
-=======
-    def _handle_event(
-            cls, exploration_id, exploration_version, state_name,
-            rule_spec_string, session_id, time_spent_in_secs, params, answer):
-        """Records an event when an answer triggers a rule."""
->>>>>>> 030a1800
         # TODO(sll): Escape these args?
         exploration = exp_services.get_exploration_by_id(
             exploration_id, version=exploration_version)
